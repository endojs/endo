User-visible changes in SES:

<<<<<<< HEAD
# Next release

- Adds `ArrayBuffer.p.immutable` and `ArrayBuffer.p.transferToImmutable` as a shim for a future proposal. It makes an ArrayBuffer-like object whose contents cannot be mutated. However, due to limitations of the shim
  - Unlike `ArrayBuffer` and `SharedArrayBuffer` this shim's ArrayBuffer-like object cannot be transfered or cloned between JS threads.
  - Unlike `ArrayBuffer` and `SharedArrayBuffer`, this shim's ArrayBuffer-like object cannot be used as the backing store of TypeArrays or DataViews.
  - On Node >= 21 we use the builtin `transferToFixed` to transfer exclusive access to the array buffer contents. On Node <= 20, we emulate `transferToFixedLength` with `structuredClone`. On platforms with neither `transferToFixedLength` nor `structuredClone`, we use `slice` to copy the contents, but have no way to detach the original.
  - Even after the upcoming `transferToImmutable` proposal is implemented by the platform, the current code will still replace it with the shim implementation, in accord with shim best practices. See https://github.com/endojs/endo/pull/2311#discussion_r1632607527 . It will require a later manual step to delete the shim, after manual analysis of the compat implications.

=======
# Next version

- Adds support for module descriptors better aligned with XS.

- When running transpiled code on Node, the SES error taming
  gives line-numbers into the generated JavaScript, which often don't match the
  the original lines. This happens even with the normal development-time
  lockdown options setting,
  ```js
  errorTaming: 'unsafe'
  ```
  or setting the environment variable
  ```sh
  $ export LOCKDOWN_ERROR_TAMING=unsafe
  ```
  To get the original line numbers, this release
  adds `'unsafe-debug'`. This `errorTaming: 'unsafe-debug'` setting
  should be used ***during development only*** when you can
  sacrifice more security for a better debugging experience, as explained at
  [`errorTaming` Options](https://github.com/endojs/endo/blob/master/packages/ses/docs/lockdown.md#errortaming-options).
  With this setting, when running transpiled code on Node (e.g. tests written
  in TypeScript),
  the stacktrace line-numbers point back into the original
  source, as they do on Node without SES.
  
>>>>>>> 8bebd941
# v1.5.0 (2024-05-06)

- Adds `importNowHook` to the `Compartment` options. The compartment will invoke the hook whenever it encounters a missing dependency while running `compartmentInstance.importNow(specifier)`, which cannot use an asynchronous `importHook`.
- To support TypeScript v5.5, a CommonJS-specific type declaration file is now explicitly exported.

# v1.3.0 (2024-02-22)

- Now supports `Promise.any`, `AggegateError`, `error.errors`,
  and `error.cause`.
  - Assertion functions/methods that were parameterized by an error constructor
    (`makeError`, `assert`, `assert.fail`, `assert.equal`) now also accept named
    options `cause` and `errors` in their immediately succeeding
    `options` argument.
  - For all those, the error constructor can now be an `AggregateError`.
    If they do make an error instance, they encapsulate the
    non-uniformity of the `AggregateError` construction arguments, allowing
    all the error constructors to be used polymorphically
    (generic / interchangeable).
  - Adds a `GenericErrorConstructor` type to be effectively the common supertype
    of `ErrorConstructor` and `AggregateErrorConstructor`, for typing these
    error constructor parameters that handle the error constructor
    polymorphically.
  - The SES `console` now includes `error.cause` and `error.errors` in
    its diagnostic output for errors.

# v1.2.0 (2024-02-14)

- Exports `ses/lockdown-shim.js`, `ses/compartment-shim.js`, and
  `ses/assert-shim.js` for piecemeal usage.
  This change is motivated by the need to omit `ses/assert-shim.js` in Test262
  environments.

# v1.1.0 (2024-01-17)

- The [iterators-helpers](https://github.com/tc39/proposal-iterator-helpers)
  proposal includes two accessor properties whose purpose is to emulate
  a data property, but without the override mistake problem. The ses-shim
  creates many such properties, but was unprepared for them to already be
  present in the JS platform it starts with. Chrome Canary and Node 22
  both implement the iterators-helper proposal, triggering this bug, preventing
  the ses-shim from initializing. The ses-shim
  [now copes safely](https://github.com/endojs/endo/pull/1969) with an
  enumerated set of such properties, starting with these two properties from
  the iterators-helpers proposal.
- The ses-shim now permits the new methods from the
  [set-methods](https://github.com/tc39/proposal-set-methods) proposal,
  enabling these methods to be used on platforms where they are implemented,
  which are currently a Chrome Canary and a Node 22.

# v0.18.8 (2023-09-11)

- Extracts `repairIntrinsics(options)` and `hardenIntrinsics()` from the
  behavior of `lockdown(options)` so vetted shims can run between these
  calls.
  Any modifications to shared intrinsics survive if applied after
  `repairIntrinsics()`.
- In the SES-shim implementation of HardenedJS, all constructed compartments
  get the same safe `Date` constructor, that does not provide the ability to
  measure duration.
  It used to do this by having `Date.now()` return `NaN`, and to have calls on
  the constructor that would normally have returned an indication of the
  current date, instead return the corresponding invalid date indication.
  Now, all of these throw a `TypeError` whose message begins with `'secure
  mode'`.
  This aligns with the XS implementation of HardenedJS.
- Similarly, In the SES-shim implementation of HardenedJS, all constructed
  compartments get the same safe `Math` namespace object that does not provide
  a working `random()` function.
  It used to do that by omitting the `random` property from the safe `Math`
  namespace object.
  Now, the safe shared `Math` namespace object has a `Math.random()` function
  that throws a `TypeError whose message begins with `'secure mode'`.
  This again aligns with the XS implementation of HardenedJS.

# v0.18.6 (2023-08-07)

- Censors the pattern `{...import(specifier)}`.
  We previously censored `import(specifier)` and expressly allowed
  `object.import(specifier)`.
  The relaxation for the latter form in version 0.13.0 inadvertently allowed
  import with the spread operator.

# v0.18.5 (2023-07-14)

- Adds `assert.bare` for embedding unquoted strings in details.
- Permits new `dispose` symbols, other recent additions to JavaScript, and for
  the anticipated iterator helpers.
- Tames `Symbol` so symbols can be preserved in the start compartment and
  denied to shared compartments.
- Improves debugging in Safari.
- Adds missing native function markers.
  All native functions should have a `toString` that says `[native code]`, even
  if emulated.

# v0.18.4 (2023-04-20)

- Pass through the start compartment's `globalThis.harden` if defined.

# v0.18.3 (2023-04-14)

- New `__hardenTaming__: 'unsafe'` lockdown option to fake harden unsafely,
  which can be used to improve performance for applications that are known to be
  safe even with a no-op `harden`.
- Finite deep stacks, using LRU budgets for depth of stacks an well as the
  maximum number of weakly-held errors to annotate.
- Add `%AsyncGenerator%.length` and `%AsyncFunctionPrototype%.length` `number`
  properties to allowlist.

# v0.18.2 (2023-03-07)

- Introduces the `__syncModuleFunctor__` property of static module record
  to replace evauluation of `__syncModuleProgram__` for environments without eval.

# v0.18.1 (2022-12-23)

- Fixes a bug for SES initialization in a no-unsafe-eval
  Content-Security-Policy.
- Fixes a bug where reexport of multiple named exports of the same name was
  causing them to be overridden by the last value. Now named exports are
  handled in the same manner as `export *`.
- Allows Compatment `importHook` implementations to return aliases: module
  descriptors that refer to a module by its specifier in the same or a
  specified compartment, without providing a static module record (module
  source).

# v0.18.0 (2022-11-14)

- *BREAKING*: Removes support for `globalLexicals`.
  To our knowledge, there are no production uses for `globalLexicals`.
  They currently could leak because `moduleLexicals` and `globalLexicals`
  used the same scope object, so properties of one would leak to the other
  with crafted modules.
  We had an opportunity to plug the leak at the cost of a fifth scope
  in all evaluators, but elected to remove the unnecessary complexity instead.

# v0.17.0 (2022-10-24)

- Previous versions of SES would leak the proxy used to isolate evaluated
  code to functions added to the global object by guest code.
  The value of `this` in such functions should be `undefined`, but that is not
  possible to emulate in this shim.
  This version changes the value of `this` in such functions to be the same as
  `globalThis` of the compartment, as would be correct in sloppy mode.
- Removes experimental support for "known scope proxies".

# v0.16.0 (2022-10-19)

- When hardening a typed array, detects and locks down properties named as
  number-coercible strings that are not index properties.

# v0.15.23 (2022-09-27)

- Fixes the unhandled promise rejection logic to report unhandled rejections
  when the promise is collected. Because of a bug it previously only reported
  at process exit.
- Improves the fidelity of emulation for V8 `Error.prepareStackTrace`,
  allowing more legacy code to work by default in isolation.

# v0.15.18 (2022-08-23)

- Removes the `__allowUnsafeMonkeyPatching__` option to lockdown. As the name
  should indicate, this was always an unsafe temporary kludge. Its only known
  use was in agoric-sdk, now gone at
  https://github.com/Agoric/agoric-sdk/pull/5922 . Without this option, a
  successful `lockdown` will now always harden the primordials.

# v0.15.8 (2022-02-18)

- Harden now gives special treatment to typed arrays.
  Instead of freezing a typed array, harden will seal it and make all of its
  non-integer properties non-writable.
  All of their integer properties will remain writable and non-configurable.
  TypedArrays are exceedingly unusual because their integer properties are
  writable and neither freeze nor defineProperty can convert them from writable
  to non-writable.

# v0.15.3 (2022-01-21)

- Fixes the type definition for assert.error so that the final options bag,
  which may include `errorName`, checks correctly in TypeScript.
- Lockdown will now throw an error if code running before SES initialization
  replaced `eval`.

# 0.15.2 (2021-12-08)

- The `Removing...` messages that Lockdown emits when encountering unrecognized
  properties on shared intrinsics are now logged as "warnings".
  This has the material benefit of sending these messages to STDERR on Node.js.
- Updates permits for all current TC39 stage 3 and 4 proposals, notably
  suppressing the `Removing...` messages for `Object.hasOwn`; `findLast` and
  `findLastIndex` on both `Array.prototype` and `TypedArray.prototype`; and the
  properties `transfer`, `resize`, `resizable`, and `maxByteLength` of
  `ArrayBuffer.prototype`.

# 0.15.1 (2021-11-15)

- The TypeScript definition of `lockdown` now allows for the option
  `"errorTrapping": "none"`.
- Fixes error trapping on the web, showing both the message (and stack) of any
  error that throws out of the top of an event.

# 0.15.0 (2021-11-02)

- _BREAKING CHANGE_: The lockdown option `domainTaming` is now `safe` by
  default, which will break any application that depends transtively on the
  Node.js `domain` module.
  Notably, [standard-things/esm](https://github.com/standard-things/esm)
  uses domains and so SES will not support `node -r esm` going forward.

  This protects against the unhardened `domain` property appearing on shared
  objects like callbacks and promises.
  This overcomes the last _known_ obstacle toward object capability containment.

- Lockdown will now read options from the environment as defined by the Node.js
  `process.env` parameter space.
- _BREAKING CHANGE_: Lockdown may no longer be called more than once.
  Lockdown no longer returns a boolean to indicate whether it was effective
  (true) or redundant (false). Instead, Lockdown will return undefined for
  its first invocation or throw an error otherwise.

# 0.14.4 (2021-10-14)

- Fixes a defect in the per-compartment `Function` and `eval` functions, such
  that these environments did not have the compartment's `globalLexicals`.
  There is no known environment depending on this invariant for security
  reasons, but such a scenario would be a program arranging a translator that
  introduces run-time security checks, like metering, that depend on the
  existence of a named global lexical.
  [#898](https://github.com/endojs/endo/issues/898)
- The above fix incidentally improved the performance of compartment evaluation
  for cases that do not require special global lexicals, by sharing a single
  per-compartment evaluator.

# 0.14.3 (2021-09-18)

- Due to a peculiar bit of error handling code in Node 14, as explained at
  [Hardened JavaScript interferes with Node.js 14 Error
  construction](https://github.com/endojs/endo/issues/868),
  we have added more overrides to the default `overrideTaming: 'moderate'`
  setting. At this setting, assigning to the `name` property of a mutable error
  instance should work. It will continue not to work at the `'min'` setting, so
  use the default `'moderate'` setting if you need to.
- Adds a lockdown option `domainTaming` to detect whether Node.js domains have
  been initialized and prevents them from being initialized afterward.
  Domains otherwise presented a hazard to the integrity of SES containment on
  Node.js.
  The option defaults to `"unsafe"` in this version and will be switched to
  `"safe"` by default in the next release that allows for breaking-changes, to
  afford a gradual migration.
  Thank you to @dominictarr with [Least Authority](https://leastauthority.com/)
  for devising this feature.
- Fixes reflexive module imports. Previously, SES would fail to initialize a
  module graph where a module imported an alias to itself.

# 0.14.1 (2021-08-12)

- Adds permits for `Array.prototype.at` and `String.prototype.at` which are
  Stage 3 proposals for ECMA 262.

# 0.14.0 (2021-07-22)

- _BREAKING_: Any precompiled static module records from prior versions
  will not load in this version of SES or beyond. The format of the preamble
  has been changed to admit the possibility of a variable named `Map` declared
  in the scope of a module.
- Fixes the type assertions for `assert` and `assert.string`.
- Reveals `harden` only after `lockdown`. Harden was never usable before
  lockdown because it would render the environment irreparable.
  Calling `harden` before `lockdown` previously threw an exception.
  Now it is possible to write libraries that are usable both in JS and SES,
  which can know whether to harden their API by the presence of harden in
  global scope.
- Adds `errorTrapping` lockdown option and by default traps uncaught exceptions
  and logs them back with their original stack traces.
  These would previously appear as mysterios `{}` lines in Node.js.

# 0.13.4 (2021-06-19)

- Adds more TypeScript definitions, importable with `/// <reference types="ses"/>`, covering `harden`, `lockdown`, `assert`, and `Compartment`,
  and many types importable with `import('ses')` notation.
- Adds descriptive detail to module system link error messages and fixes the
  reported exports for one.

# 0.13.1 (2021-06-05)

- Fixes type exports for `harden`.
- Packaging fixes.

# 0.13.0 (2021-06-01)

- _BREAKING CHANGE_ The `ses/lockdown` module is again just `ses`.
  Instead of having a light 43KB `ses/lockdown` and a heavy 3.1MB `ses`, there
  is just a 52KB `ses` that has everything except `StaticModuleRecord`.
  For this release, there remains a `ses/lockdown` alias to `ses`.
- _BREAKING CHANGE_ Third-party static module interface implementations _must_
  now explicitly list their exported names.
  For CommonJS, this implies using a heuristic static analysis of `exports`
  changes.
  Consequently, third-party modules can now participate in linkage with ESM
  including support for `export * from './spec.cjs'` and also named imports
  like `import * from './spec.cjs'`.
- _BREAKING CHANGE_ The `StaticModuleRecord` constructor has been removed in
  favor of a duck-type for compiled static module records that is intrinsic to
  the shim and may be emulated by a third-party `StaticModuleRecord`
  constructor.
  The constructor must perform the module analysis and transform the source,
  and present this duck-type to the Compartment `importHook`.
  This relieves SES of a dependency on Babel and simplifies its API.
- _BREAKING CHANGE_ The UMD distribution of SES must have the UTF-8 charset.
  The prior versions were accidentally ASCII, so SES would have worked
  in any web page, regardless of the charset.
  To remedy this, be sure to include `<head><meta charset="utf-8"></head>` in
  the containing page (a general best-practice for web pages) or specifically
  use `<script charset="utf-8" src="ses.umd.min.js">` to address the single
  file.
- Relaxes the censorship of `import` and `eval` in programs evaluated
  under SES to specifically allow the use of `something.import()` or
  `something.eval()` methods.
- Fix: `new Compartment(null, null, options)` no longer throws.
- New lockdown option: `overrideDebug: [...props]` to detect where a property
  assignment needs to be turned into a `defineProperty` to avoid the override
  mistake. Most useful as `overrideTaming: 'severe', overrideDebug: ['constructor']`.
- We reopened Safari bug
  [Object.defineProperties triggering a setter](https://bugs.webkit.org/show_bug.cgi?id=222538#c17)
  when we found that it was causing an infinite recursion initializing SES
  on Safari.
- We revised an error message to include the error tag of a new error
  explanation page:
  [SES_DEFINE_PROPERTY_FAILED_SILENTLY](error-codes/SES_DEFINE_PROPERTY_FAILED_SILENTLY.md).
  We hope to add such explanations for more errors over time. Please let us
  know as you encounter errors that strongly needs explaining.

# 0.12.7 (2021-05-05)

- Added to `assert.error` an optional options bag with an option named
  `errorName`. The `assert.error` function makes error objects with detailed
  error messages whose unredacted contents appear only in `console` output
  and are otherwise unobservable. If `errorName` is provided, then
  it is also used in the console output instead of the normal error name,
  but is otherwise unobservable. This will rarely be used, but will be
  used by the `@agoric/marshal` package to name an unserialized error
  so that it can be traced back to the site that serialized it; and
  ultimately to its origin.

# 0.12.6 (2021-03-27)

- Added a new temporary `__allowUnsafeMonkeyPatching__` option to `lockdown`.

  Sometimes SES is used where SES's safety is not required. Some libraries
  are not compatible with SES because they monkey patch the shared primordials
  is ways SES cannot allow. We temporarily introduce this option to enable
  some of these libraries to work in, approximately, a SES environment
  whose safety was sacrificed in order to allow this monkey patching to
  succeed. More at the
  [\_\_allowUnsafeMonkeyPatching\_\_ Options](./lockdown-options.md#__allowUnsafeMonkeyPatching__-options)
  section of [lockdown-options](./lockdown-options.md).

# 0.12.5 (2021-03-25)

- The 0.12.4 release was broken by https://github.com/endojs/endo/pull/552
  since fixed by https://github.com/endojs/endo/pull/638
- These merely remove a repair needed by an old v8 / Node version that
  no one any longer supports.

# 0.12.4 (2021-03-24)

- Expand TypeScript definitions to include Compartment, StaticModuleRecord,
  StaticModuleType, RedirectStaticModuleInterface, FinalStaticModuleType,
  ThirdPartyStaticModuleInterface, Transform, ImportHook, and ModuleMapHook.
- The previous took `Object.prototype.constructor` off of the default
  [list of properties](src/enablements.js) we enable to be overridden by
  assignment. This default is the `{overrideTaming: 'moderate'}` setting.
  In this release, we stop enabling `'hasOwnProperty'` by default as
  well. With both of these gone, we now have a reasonable debugging
  experience.
- Unfortunately, both rollup and webpack seem to turn exported names
  into assignments to an `exports` object that inherits from
  `Object.prototype`, thereby potentially stepping on any name.
  To deal with this perverse case, the release also provides an
  `{overrideTaming: 'severe'}` option which enables all properties on
  at least `Object.prototype`. This is more compatible but makes the
  vscode debugger's inspector unusable. At
  [Tracking issue for getting 3rd party packages more SES friendly (#576)](https://github.com/endojs/endo/issues/576)
  we track the incompatibilities we encounter and progress toward
  getting them fixed.
- Add utility function `Compartment.prototype.__isKnownScopeProxy__(value)` to
  aid working around scopeProxy leakage. Returns true if `value` is one of the
  scopeProxies created during calls to this Compartment instances's
  `Compartment.prototype.evaluate`. See `test-compartment-known-scope-proxy.js`
  for an example of performing a scopeProxy leak workaround.
- Under the default `{errorTaming: 'safe'}` setting, the SES shim already redacts stack traces from error instances when it can (currently: v8, spiderMonkey, XS). The setting `{errorTaming: 'unsafe'}` suppresses that redaction, instead blabbing these stack traces on error instances via the expected `errorInstance.stack`.

  The purpose of the `details` template literal tag (often spelled `X`) together with the `quote` function (often spelled `q`) is to redact data from the error messages carried by error instances. With this release, the same `{errorTaming: 'unsafe'}` would suppress that redaction as well, so that all substitution values would act like they've been quoted. IOW, with this setting

  ```js
  assert(false, X`literal part ${secretData} with ${q(publicData)}.`);
  ```

  acts like

  ```js
  assert(false, X`literal part ${q(secretData)} with ${q(publicData)}.`);
  ```

  Note that the information rendered by the SES shim `console` object always includes all the unredacted data independent of the setting of `errorTaming`.

# 0.12.3 (2021-03-01)

- The `assert.js` module in the `ses` package of this repository exports
  a `makeAssert` function, to make other `assert` functions with a different
  failure scope. Inadvertantly, this did not enable the `@agoric/assert`
  package (currently defined in the agoric-sdk repository) to reexport
  the same `makeAssert` function as originally intended, and now
  [needed](https://github.com/Agoric/agoric-sdk/pull/2515).
  As of this release the `assert` object exported by the `assert.js` module
  now carries this function as a `makeAssert` property.
- The `assert.quote` function re-exported by `@agoric/assert` as `q`
  has always done only a best effort stringify, intended only to
  be interpreted by a human under benign conditions. Within that constraint
  its best effort is now better, providing informative though ambiguous
  renderings of values problematic for `JSON.stringify`, still including
  cycles, but now also functions, promises, `undefined`, `NaN`, `Infinity`,
  bigints, and symbols. To distinguish this from
  strings in the input, these synthesized strings always begin and
  end with square brackets. To distinguish those strings from an
  input string with square brackets, an input string that starts
  with an open square bracket `[` is itself placed in square brackets.
- The `q` function now has an optional second `spaces` parameter which is
  passed through to the underlying `JSON.stringfiy`. Passing in a space or
  two spaces makes the output much more readable using indentation and other
  whitespace, but takes multiple lines.
- The SES enhanced `console` had previously only produced meaningful stack
  traces on v8-based browsers such as Brave, Chromium, or Chrome. It now
  works on Firefox and Safari as well. It should work on all major browsers
  but have not yet been tested on others.
- On all platforms `Error.stackTrace` is now an assignable accessor property.
  On v8-based platforms, for the `Error` constructor in the start compartment,
  it has the same effect that it does outside SES. Outside the start
  compartment, or outside v8-based platforms, the assignment succeeds silently
  with no effect.
  This accommodates a de facto standard idiom encouraged by Google.
- The "SES Demo Console" and "SES Challenge" have been fixed to work with
  modern SES. Both now run in browsers, though these are not yet hosted
  for visiting as an external web page.
- We no longer enable overriding `Object.prototype.constructor` by assigning
  to the `constructor` property of a derived object. We were enabling it
  due to a bug in acorn 7, since fixed in acorn 8. To enable it, we were
  making `Object.prototype.constructor` into an accessor property, which
  confused the Node debugger, causing annoying extra noise in the console
  output. Now that we've worked around our acorn problem (currently with
  a patch) we have stopped enabling this assignment, and so stopped
  confusing the Node debugger.

# 0.12.2 (2021-02-05)

- fix non-standard regex range syntax that throws on XS (3877d72)
- refine concise stack traces (cbbabeb)

# 0.12.1 (2021-02-02)

- Consolidated documentation of [`lockdown` options](./lockdown-options.md) into its
  own page.
- Added a `stackFiltering` option to `lockdown` with
  two settings, `'concise'` and `'verbose'`. Stack traces are now filtered
  `'concise'` by default, making them typically much easier to work with.
  `'verbose'` shows complete stack traces, as sometimes it contains clues
  needed to find your bug.
  See [`stackFiltering` options](./lockdown-options.md#stackfiltering-options)
  for an explanation.
- Changed the meaning of the default `'moderate'` setting of the
  `overrideTaming` options of `lockdown`. See
  [`overrideTaming` options](./lockdown-options.md#overridetaming-options)
  for an explanation of when to use which.

:warning: This change of meaning of the `'moderate'` setting of the
`overrideTaming` option of `lockdown` is not strictly compatible with its
old meaning. The old `'moderate`' setting would enable all properties on a few
widely used prototype objects, including `Object.prototype`. Resulting in a
miserable debugging experience when using the VSCode debugger's object
inspector.

<details>
  <summary>Expand to see the vscode inspector display if enabling all of Object.prototype</summary>

![vscode inspector display if enabling all of Object.prototype](docs/images/override-taming-star-inspector.png)

</details>

The new `'moderate'` setting only tames those properties we know or expect to
be problematic. If you run into an override mistake problem not addressed at
the `'moderate'` setting **_please file an issue._**

<details>
  <summary>Expand for { overrideTaming: 'moderate' } vscode inspector display</summary>

![overrideTaming: 'moderate' vscode inspector display](docs/images/override-taming-moderate-inspector.png)

</details>

For an even better debugging experience, try the `'min'` setting, which
makes the debugging experience even less noisy, but may not be compatible with
all the code you're running under SES.

<details>
  <summary>Expand for { overrideTaming: 'min' } vscode inspector display</summary>

![overrideTaming: 'min' vscode inspector display](docs/images/override-taming-min-inspector.png)

</details>

# 0.11.1 (2021-01-21)

- Upgrades `harden` such that that it transitively freezes an object's
  prototype chain, eliminating the notion of a "fringe set" and errors
  that were previously thrown if an object's prototype was not already
  in the fringe.
- Added an `overrideTaming` option to `lockdown` with two settings,
  `'min'` and `'moderate'`. See
  [Enabling Override by Assignment](README.md#enabling-override-by-assignment)
  for an explanation of when to use which. **_(This documentation has moved
  to [`overrideTaming`
  options](./lockdown-options.md#overridetaming-options))_**
- Modules and evaluated code that contains the censored substrings
  for dynamic eval, dynamic import, and HTML comments will now
  throw errors that contain the `sourceURL` from any `//#sourceURL=` comment
  toward the end of the source or merely `<unknown>`.

# 0.11.0 (2020-11-03)

- `lockdown()` adds new global `assert` and tames the global `console`. The
  error taming hides error stacks, accumulating them in side tables. The
  `assert` system generated other diagnostic information hidden in side
  tables. The tamed console uses these side tables to output more informative
  diagnostics. [Logging Errors](./src/error/README.md) explains the design.
- Adds a non-standardizable `__shimTransforms__` option to the
  Compartment constructor that allows a single transform to work
  for both programs passed to `evaluate` and modules that the SES shim
  compiles to programs.

# 0.10.4 (2020-09-28)

- When converting each of [these data properties](src/enablements.js) to
  accessor properties, to suppress the
  [override mistake](https://github.com/tc39/ecma262/pull/1320), we now
  add to that accessor's getter an `originalValue` property to mark it
  as alleging that it is emulating a data property whose original value
  was that value.
- Fixes an exception thrown when calling `lockdown` after just importing
  `ses/lockdown` in all environments.

# 0.10.3 (2020-09-08)

- The `ses/lockdown` module and Rollup bundles now include a minimal
  implementation of `Compartment` that supports `evaluate` but not loading
  modules.
  This is sufficient for containment of JavaScript programs, including
  modules that have been pre-compiled to programs out-of-band, without
  entraining a full JavaScript parser framework.
- Allows a compartment's `importHook` to return an "alias" if the returned
  static module record has a different specifier than requested.
- Adds the `name` option to the `Compartment` constructor and `name` accessor
  to the `Compartment` prototype.
  Errors that propagate through the module loader will be rethrown anew with
  the name of the module and compartment so they can be traced.
  At this time, the intermediate stacks of the causal chain are lost.
  https://github.com/Agoric/SES-shim/issues/440

# 0.10.2 (2020-08-20)

- Adds a `moduleMapHook` option to the `Compartment` constructor options.
  The module map hook can return values for the `moduleMap` for
  any given module specifier, or return `undefined` to fall back to the
  `importHook`.
  This allows for wildcard linkage to other compartments.
- Fix dependency version for `@agoric/transform-module`.

# 0.10.1 (2020-08-13)

- Updates the whitelist to allow a `HandledPromise` global, which is provided
  by `@agoric/eventual-send`, an early implementation of
  https://github.com/tc39/proposal-eventual-send.
- Corrects our fix for the override mistake, so that it correctly emulates
  how assignment would work in the absence of the override mistake.
  A property created by assignment will now be a writable, enumerable,
  configurable data property, as it is for normal assignment.

# 0.10.0 (2020-08-08)

- Creates a `ses/lockdown` module that only introduces `lockdown` and `harden`
  to global scope, for a much smaller payload than `ses`, which entrains a
  JavaScript parser to support ECMAScript modules.
- Adds the `load` method to `Compartment`.
  Load allows a bundler or archiver to use the `Compartment` API to gather the
  transitive dependencies of modules without executing them.
- Adds support for third-party implementations of a `StaticModuleRecord`
  interface (`{imports, execute}`).

# 0.9.1 (2020-07-16)

- The `*Locale*` methods removed in the previous release are now restored
  by aliasing them to their non-locale equivalents. `localeCompare` had no builtin
  non-locale equivalent, so we provide one.
- Adds a TypeScript definition for `harden`.

# 0.9.0 (2020-07-13)

- BREAKING CHANGE: The compartment `evaluate` method no longer accepts an
  `endowments` option.
  Use `compartment.globalThis`, `endowments`, or `globalLexicals`.
  If per-evaluation `globalLexicals` or `endowments` are necessary,
  each evaluation will need a fresh `Compartment`.
- BREAKING CHANGE: The `lockdown` function's deprecated `noTame*` options have
  been removed in favor of the `*Taming` options introduced in version 0.8.0.
- BREAKING CHANGE: The `.toLocale*` methods of
  Object/Number/BigInt/Date/String/Array/%TypedArray% were removed from SES
  environments. This includes methods named `toLocaleString`,
  `toLocaleDateString`, `toLocaleTimeString`, `toLocaleLowerCase`,
  `toLocaleUpperCase`, and `localeCompare`. These may be restored (in a
  modified form) in a future release.
- The way `lockdown()` tames the `Error` constructor now cooperates
  with the V8 stack trace API to a degree that is permissible without
  breaking the integrity of applications that use it.
- The Compartment constructor now accepts a `globalLexicals` option.
  The own enumerable properties of the global lexicals are captured
  and presented as constants in the scope of all calls to `evaluate` and all
  modules.
  The global lexicals overshadow the global object.

# 0.8.0 (2020-05-26)

- Adds support for modules to Compartments.
- SES no longer exports anything.
  `Compartment`, `StaticModuleRecord`, `lockdown`, and `harden` are all
  introduced as properties of `globalThis`.
- The `Compartment` `global` getter is now named `globalThis`, consistent with
  the specification proposal.
- The `Compartment` `transforms` constructor option is now just an array of
  transform functions that accept and return program strings.
  Transforms can no longer introduce `endowments`.
  The compartment constructor's `endowments` argument (first) and assigning
  properties to `globalThis` are the remaining supported ways to introduce
  endowments.
- Repair `Function.apply` and `TypeError.message` (as well as `.message` on
  all the other Error types), to tolerate what the npm `es-abstract` module
  does. This allows `tape` (version 4.x) to be loaded in a locked-down SES
  world, and also allows its `t.throws` assertion to work. `tape` (version
  5.x) still has problems. [#293]

- Replaces the old `noTame*` options to `lockdown` with new `*Taming` options.
  The old style had boolean values defaulting to `false`. In the new style,
  each option supports at least the options `'safe'` and `'unsafe'` defaulting
  to `'safe'`. As a transitional matter, this release still supports the
  old style as well, as another way to say the same thing. [#326]

  [#293]: https://github.com/Agoric/SES-shim/issues/293
  [#326]: https://github.com/Agoric/SES-shim/issues/326

# 0.7.7 (2020-04-27)

- This version decouples lockdown and the Compartment constructor.
  The Compartment constructor is now exported by `ses` (was previously only
  available as a property of `globalThis` _after_ lockdown).
  The Compartment constructor will also create "privileged" compartments when
  constructed before lockdown.

# 0.7.6 (2020-03-31)

Bug fixes.
This release fixes issues in RegExp and Error taming.

# 0.7.4-5 (2020-03-21)

This release adds Node.js ESM support by upgrading @agoric/make-hardener to a
hybrid version for most modern module systems.

- Newless calls to the RegExp constructor now work after lockdown.

- upgrade @agoric/make-hardener v0.0.8

# 0.7.2-3 (2020-03-13)

Bug fixes.
This release addresses an exception observed where locking down fails because
SES cannot delete the prototype of the harden function.
This is addressed by upgrading @agoric/make-harden to version 0.0.7.
This release also restores fulls upport for importing SES as CommonJS, Node.js
ESM, and Node.js emulated ESM with the `esm` package.

# 0.7.1 (2020-13-10)

SECURITY UPDATE: This complete re-architecture which removes the realm-shim and
resolve the associatd sandbox escapes related to leaking cross-realm
intrinsics. All users should update to this version.

See [docs/ses-0.7.md].

# 0.6.4 (2019-10-16)

SECURITY UPDATE: This release upgrades realms-shim to fix multiple sandbox
escapes. All users should update to this version.

- upgrade to realms-shim v1.2.1

Non-security fixes:

- improve documentation

# 0.6.3 (2019-10-02)

SECURITY UPDATE: This release upgrades realms-shim to fix multiple sandbox
escapes. All users should update to this version.

- upgrade to realms-shim v1.2.0

Non-security fixes:

- add `SES.harden` to make hardening available from within the Realm. (#161)

# 0.6.2 (2019-09-25)

No user-visible changes.

Use realms-shim as a normal package, not a git-submodule. Update eslint
dependencies.

# 0.6.1 (2019-19-14)

- SECURITY UPDATE: This release fixes a sandbox escape discovered in the
  realms-shim by GitHub user "XmiliaH", which works by causing an infinite
  loop and extracting the real function constructor from the RangeError
  exception object. See https://github.com/Agoric/realms-shim/issues/48 for
  more details.

# 0.6.0 (2019-09-03)

- Breaking change: `options.transforms` may no longer specify `endow()`
  transforms. Instead, use `rewrite()`, which can now modify endowments.
  See https://github.com/Agoric/realms-shim/pull/38 for details.
- Repair the "override mistake", with optional repair plan in
  `options.dataPropertiesToRepair`. See src/bundle/dataPropertiesToRepair.js
  and https://github.com/Agoric/SES/pull/146 for details.
- `options.sloppyGlobals` is rejected by `makeSESRootRealm()`, since all SES
  root realms are frozen. `sloppyGlobals` can only be used in a new
  "Compartment", made by calling `Realm.makeCompartment(options)`. See
  https://github.com/Agoric/SES/issues/142
  https://github.com/Agoric/realms-shim/pull/33
  https://github.com/Agoric/realms-shim/pull/30 for details.
- Add `options.whitelist` to override the set of properties that are retained
  in the new realm. The default gives you SES, but it could be overridden to
  e.g. enforce a Jessie-only environment.

# 0.5.3 (2019-07-24)

- Re-enable indirect eval. (#131)

# 0.5.2 (2019-07-13)

Dependency updates only, no user-visible changes.

# 0.5.1 (2019-07-10)

- The 'realms-shim' module, upon which SES depends, has been split out of the
  TC39 'proposal-realms' repository, and now lives in
  https://github.com/Agoric/realms-shim. It has not been released to NPM,
  rather SES incorporates it as a git submodule. (#110)
- The documentation is now hosted on ReadTheDocs at
  https://ses-secure-ecmascript.readthedocs.io/en/latest/ (#111, #117)
- SES.makeRootRealm() now accepts a 'transforms' option. This is a list of `{ endow, rewrite }` functions which can add/modify endowments and/or rewrite
  source code each time an `evaluate()` is performed. (#125)

Thanks to Kate Sills, Dan Connolly, Michael Fig, and the ever-dependable
Dependabot for additional fixes in this release.

# 0.5.0 (2019-04-05)

INCOMPATIBLE API CHANGE: Starting with this release, the SES package exports
a single default object (named `SES`, from which you can get the
`SES.makeSESRootRealm()` function). Previously, it exported both a `SES`
object and the `makeSESRootRealm` function.

Code which uses this package as an ES6 module must change its import from
`import { SES } from 'ses';` to:

```js
import SES from 'ses';
```

Similarly, for code which uses CommonJS-style, it must change from `const { SES } = require('ses')` to:

```js
const SES = require('ses');
```

The package now exports bundles in various flavors: CommonJS, ES6 Module, and
browser-based UMD.

Other changes:

- whitelist Symbol.matchAll, to fix Chrome-v73 (Issue #90)
- change primary export #88
- improve documentation #66 #67
- add integration tests #85
- packaging: remove ses-shim.js, add other generated bundles
- update Realms shim to commit 0c00eb, to fix Browserify #79
- test against node v10/v11, switch from travis to circleci #73
- fix examples #102

Thanks to Matt Bell, Kate Sills, and Mark Miller for additional fixes in this
release.

# 0.4.0 (2019-02-20)

Improve usability.

- remove `Nat` and `def` from the global environment #45
- provide a helper function named `s.makeRequire()` to build a `require`
  endowment. This can be configured to enable `require('@agoric/nat')` or
  `require('@agoric/harden')` (among others), so the same code can work
  either inside or outside of a SES realm. For details of its configuration,
  see the comments in the commit which landed it. #13
- harden() comes from `@agoric/make-hardener`, which doesn't climb
  prototype/inheritance chains, but does complain if the prototype wasn't
  already known to harden(). This avoids the "Ice-9" freeze-the-world
  problem, and also serves to signal when an object from one realm is passed
  into the harden() of a different realm. #15
- harden() now shares a WeakSet of previously-hardened objects #4
- use harden() instead of def() #39
- SES no longer depends upon Nat, but uses it during unit tests. Client code
  that wants Nat should use `require('@agoric/nat')`. #45
- Include AsyncIteratorPrototype in the set of anonIntrinsics #58
- use eslint to format all SES code

# 0.3.0 (2019-02-08)

Improves security and functionality.

This fixes all known confinement leaks:

- We now freeze AsyncGeneratorFunction and AsyncFunction, the last of the
  "anonymous" intrinsics (which are reachable by syntax but not simple
  property lookup). In the previous release, attacker code could modify their
  behavior (which defender code might have been relying upon) or use them as
  a communication channel. (#3, #41)
- We now remove all unknown properties from the global object, using a
  special list of ones that are safe to expose. This protects us from
  surprising platform-specific objects, or newly-added standard JS objects
  that have not yet been examined for safety. The 'Intl' object is currently
  removed by this check (and `intlMode: "allow"` has been removed), but may
  be brought back in a future release. (#26)
- RegExp.prototype.compile is removed unconditionally (even if regexpMode:
  "allow" is set), because it violates the semantics of Object.freeze

It also improves usability:

- Uncaught exceptions in Node.js are now rendered correctly when the
  `errorStackMode: "allow"` option is enabled. In the previous release, such
  exceptions were always displayed as "undefined", which was particularly
  unhelpful. If your program is abruptly exiting with "undefined", try
  turning this option on while you're debugging. But don't leave it on,
  because it probably enables a confinement breach.
- SES is an ES6 module, but should now be importable with `require()` by
  other code which is unaware of ES6 modules, because it now uses the `esm`
  module internally. (#32)
- `console.log` is now available within the confined code, if the
  `consoleMode: "allow"` option is enabled. If this is disabled,
  `console.log()` will throw a `TypeError` (since `console` is undefined, it
  has no `log` property). Many other `console` methods (but not all) are
  exposed too. (#35)

SES now requires Node.js version 10 or later.

# 0.2.0 (2019-01-18)

Improves confinement, small API changes.

The options passed as `SES.makeSESRootRealm(options)` have changed:

- `options.dateNowMode="allow"` allows `Date.now()` and `new Date()` to
  work normally, otherwise they return NaN
- `options.mathRandomMode="allow"` allows `Math.random()` to work
  normally (nondeterministically), else it will throw an Error
- `options.intlMode="allow"` lets `Intl.DateTimeFormat()`, `Intl.NumberFormat()`,
  and `Intl.getCanonicalLocales()` to work normally, else they throw Errors
- `options.errorStackMode="allow"` exposes `Error.prototype.stack` and
  `Error.captureStackTrace` (on platforms that support them), otherwise they
  are suppressed. Note that these could be used to break confinement, not
  just access nondeterminism.

Previously the only option honored was `options.dateNowTrap = false`

The suppression of `Error.captureStackTrace` is new in this release. This
release also suppresses `RegExp.prototype.compile` and properties like
`RegExp.$1` which cause some surprising behavior.

`SES.def` and `SES.Nat` are exported, so they can be used by non-confined
code (mostly in tests). `def(obj)` makes an object defensive, by freezing
it's external API surface (anything reachable by property lookup and
prototype traversal). `Nat(num)` throws an error unless its argument is a
natural number (a non-negative integer small enough to remain an integer
inside a Javascript `Number` type). Both are important for defensive
programming.

# 0.1.3 (2018-08-24)

Adds Nat and SES.confineExpr.

- `Nat(val)` ensures the value is a natural (non-negative) integer
- `SES.confineExpr(expr)` makes it easy to start with a function object, turn
  it into a string, then into a new function inside the SES realm.

This also updates the challenge page to fix a demo vulnerability (#8).

# 0.1.2 (2018-07-30)

- npm name is now 'ses'
- update to current proposal-realms

# 0.0.1 (2018-07-28)

first preliminary release<|MERGE_RESOLUTION|>--- conflicted
+++ resolved
@@ -1,16 +1,12 @@
 User-visible changes in SES:
 
-<<<<<<< HEAD
-# Next release
+# Next version
 
 - Adds `ArrayBuffer.p.immutable` and `ArrayBuffer.p.transferToImmutable` as a shim for a future proposal. It makes an ArrayBuffer-like object whose contents cannot be mutated. However, due to limitations of the shim
   - Unlike `ArrayBuffer` and `SharedArrayBuffer` this shim's ArrayBuffer-like object cannot be transfered or cloned between JS threads.
   - Unlike `ArrayBuffer` and `SharedArrayBuffer`, this shim's ArrayBuffer-like object cannot be used as the backing store of TypeArrays or DataViews.
   - On Node >= 21 we use the builtin `transferToFixed` to transfer exclusive access to the array buffer contents. On Node <= 20, we emulate `transferToFixedLength` with `structuredClone`. On platforms with neither `transferToFixedLength` nor `structuredClone`, we use `slice` to copy the contents, but have no way to detach the original.
   - Even after the upcoming `transferToImmutable` proposal is implemented by the platform, the current code will still replace it with the shim implementation, in accord with shim best practices. See https://github.com/endojs/endo/pull/2311#discussion_r1632607527 . It will require a later manual step to delete the shim, after manual analysis of the compat implications.
-
-=======
-# Next version
 
 - Adds support for module descriptors better aligned with XS.
 
@@ -34,8 +30,7 @@
   in TypeScript),
   the stacktrace line-numbers point back into the original
   source, as they do on Node without SES.
-  
->>>>>>> 8bebd941
+
 # v1.5.0 (2024-05-06)
 
 - Adds `importNowHook` to the `Compartment` options. The compartment will invoke the hook whenever it encounters a missing dependency while running `compartmentInstance.importNow(specifier)`, which cannot use an asynchronous `importHook`.
