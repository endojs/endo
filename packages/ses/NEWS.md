--- conflicted
+++ resolved
@@ -1,7 +1,8 @@
 User-visible changes in SES:
 
-<<<<<<< HEAD
-# Next release
+# Next version
+
+- Adds support for module descriptors better aligned with XS.
 
 - When running Ava tests on Node written in TypeScript, the SES error taming
   gives line-numbers into the generated JavaScript, in which all compiled code
@@ -22,12 +23,6 @@
   With this setting, when running Ava tests written in TypeScript on Node,
   the stacktrace line-numbers should point back into the original
   TypeScript source, as they would on Node without SES.
-=======
-# Next version
-
-- Adds support for module descriptors better aligned with XS.
->>>>>>> 4040a51b
-
 # v1.5.0 (2024-05-06)
 
 - Adds `importNowHook` to the `Compartment` options. The compartment will invoke the hook whenever it encounters a missing dependency while running `compartmentInstance.importNow(specifier)`, which cannot use an asynchronous `importHook`.
