import type { ERef } from '@endo/eventual-send';
import { FarRef } from '@endo/far';
import type { Reader, Writer, Stream } from '@endo/stream';

export type SomehowAsyncIterable<T> =
  | AsyncIterable<T>
  | Iterable<T>
  | { next: () => IteratorResult<T> };

export type Locator = {
  statePath: string;
  httpPort?: number;
  ephemeralStatePath: string;
  cachePath: string;
  sockPath: string;
};

export type Sha512 = {
  update: (chunk: Uint8Array) => void;
  updateText: (chunk: string) => void;
  digestHex: () => string;
};

export type Connection = {
  reader: Reader<Uint8Array>;
  writer: Writer<Uint8Array>;
  closed: Promise<void>;
};

export type HttpRequest = {
  method: string;
  url: string;
  headers: Record<string, string | Array<string> | undefined>;
};

export type HttpResponse = {
  status: number;
  headers: Record<string, string>;
  content: AsyncIterable<string | Uint8Array> | string | Uint8Array | undefined;
};

export type HttpRespond = (request: HttpRequest) => Promise<HttpResponse>;
export type HttpConnect = (
  connection: Connection,
  request: HttpRequest,
) => void;

export type MignonicPowers = {
  pathToFileURL: (path: string) => string;
  connection: {
    reader: Reader<Uint8Array>;
    writer: Writer<Uint8Array>;
  };
};

type FormulaIdentifierRecord = {
  type: string;
  number: string;
};

type GuestFormula = {
  type: 'guest';
  host: string;
};

type EvalFormula = {
  type: 'eval';
  worker: string;
  source: string;
  names: Array<string>; // lexical names
  values: Array<string>; // formula identifiers
  // TODO formula slots
};

type ImportUnsafeFormula = {
  type: 'import-unsafe';
  worker: string;
  powers: string;
  importPath: string;
  // TODO formula slots
};

type ImportBundleFormula = {
  type: 'import-bundle';
  worker: string;
  powers: string;
  bundle: string;
  // TODO formula slots
};

type WebBundleFormula = {
  type: 'web-bundle';
  bundle: string;
  powers: string;
};

export type Formula =
  | GuestFormula
  | EvalFormula
  | ImportUnsafeFormula
  | ImportBundleFormula
  | WebBundleFormula;

export type Label = {
  number: number;
  who: string;
  when: string;
  dismissed: Promise<void>;
};
export type InternalLabel = Label;

export type Request = {
  type: 'request';
  what: string;
  settled: Promise<'fulfilled' | 'rejected'>;
};
export type InternalRequest = Request;

export type Package = {
  type: 'package';
  strings: Array<string>; // text that appears before, between, and after named formulas.
  names: Array<string>; // edge names
};
export type InternalPackage = Package & {
  formulas: Array<string>; // formula identifiers
};

export type Payload = Request | Package;
export type InternalPayload = InternalRequest | InternalPackage;

export type Message = Label & Payload;
export type InternalMessage = InternalLabel & InternalPayload;

export interface Topic<
  TRead,
  TWrite = undefined,
  TReadReturn = undefined,
  TWriteReturn = undefined,
> {
  publisher: Stream<TWrite, TRead, TWriteReturn, TReadReturn>;
  subscribe(): Stream<TRead, TWrite, TReadReturn, TWriteReturn>;
}

export interface Terminator {
  terminate: (logPrefix?: string) => Promise<void>;
  terminated: Promise<void>;
  thisDiesIfThatDies: (formulaIdentifier: string) => void;
  thatDiesIfThisDies: (formulaIdentifier: string) => void;
  onTerminate: (hook: () => void | Promise<void>) => void;
}

export interface InternalExternal<External = unknown, Internal = unknown> {
  external: External;
  internal: Internal;
}

export interface Controller<External = unknown, Internal = unknown> {
  external: Promise<External>;
  internal: Promise<Internal>;
  terminator: Terminator;
}

export interface PetStore {
  has(petName: string): boolean;
  list(): Array<string>;
  follow(): Promise<FarRef<String<{ add: string } | { remove: string }>>>;
  listEntries(): Array<[string, FormulaIdentifierRecord]>;
  followEntries(): Promise<
    FarRef<
      String<
        { add: string; value: FormulaIdentifierRecord } | { remove: string }
      >
    >
  >;
  write(petName: string, formulaIdentifier: string): Promise<void>;
  remove(petName: string);
  rename(fromPetName: string, toPetName: string);
  lookup(petName: string): string | undefined;
  reverseLookup(formulaIdentifier: string): Array<string>;
<<<<<<< HEAD
  follow(): Promise<FarRef<Reader<{ add: string } | { remove: string }>>>;
=======
>>>>>>> 2ce09385
}

export type RequestFn = (
  what: string,
  responseName: string,
  guestFormulaIdentifier: string,
  guestPetStore: PetStore,
) => Promise<unknown>;

export type ReceiveFn = (
  senderFormulaIdentifier: string,
  strings: Array<string>,
  edgeNames: Array<string>,
  formulaIdentifiers: Array<string>,
) => void;

export interface EndoReadable {
  sha512(): string;
  streamBase64(): FarRef<Reader<string>>;
  text(): Promise<string>;
  json(): Promise<unknown>;
}

export interface EndoWorker {
  terminate(): void;
  whenTerminated(): Promise<void>;
}

export interface EndoGuest {
  request(what: string, responseName: string): Promise<unknown>;
}

export interface EndoHost {
  listMessages(): Promise<Array<Message>>;
  followMessages(): ERef<AsyncIterable<Message>>;
  lookup(petName: string): Promise<unknown>;
  resolve(requestNumber: number, petName: string);
  reject(requestNumber: number, message: string);
  reverseLookup(ref: object): Promise<Array<string>>;
  remove(petName: string);
  rename(fromPetName: string, toPetName: string);
  list(): Array<string>; // pet names
  store(
    readerRef: ERef<AsyncIterableIterator<string>>,
    petName: string,
  ): Promise<void>;
  provideGuest(petName?: string): Promise<EndoGuest>;
  provideHost(petName?: string): Promise<EndoHost>;
  makeWorker(petName: string): Promise<EndoWorker>;
  evaluate(
    workerPetName: string | undefined,
    source: string,
    codeNames: Array<string>,
    petNames: Array<string>,
    resultName?: string,
  );
  importUnsafeAndEndow(
    workerPetName: string | undefined,
    importPath: string,
    powersName: string,
    resultName?: string,
  ): Promise<unknown>;
  importBundleAndEndow(
    workerPetName: string | undefined,
    bundleName: string,
    powersName: string,
    resultName?: string,
  ): Promise<unknown>;
}

export type EndoWebBundle = {
  url: string;
  bundle: ERef<EndoReadable>;
  powers: ERef<unknown>;
};

export type CryptoPowers = {
  makeSha512: () => Sha512;
  randomHex512: () => Promise<string>;
};

export type FilePowers = {
  makeFileReader: (path: string) => Reader<Uint8Array>;
  makeFileWriter: (path: string) => Writer<Uint8Array>;
  writeFileText: (path: string, text: string) => Promise<void>;
  readFileText: (path: string) => Promise<string>;
  maybeReadFileText: (path: string) => Promise<string | undefined>;
  readDirectory: (path: string) => Promise<Array<string>>;
  makePath: (path: string) => Promise<void>;
  joinPath: (...components: Array<string>) => string;
  removePath: (path: string) => Promise<void>;
  renamePath: (source: string, target: string) => Promise<void>;
};

export type AssertValidNameFn = (name: string) => void;

export type PetStorePowers = {
  makeIdentifiedPetStore: (
    id: string,
    assertValidName: AssertValidNameFn,
  ) => Promise<FarRef<PetStore>>;
  makeOwnPetStore: (
    name: string,
    assertValidName: AssertValidNameFn,
  ) => Promise<FarRef<PetStore>>;
};

export type NetworkPowers = {
  servePath: (args: {
    path: string;
    host?: string;
    cancelled: Promise<never>;
  }) => Promise<AsyncIterableIterator<Connection>>;
  servePort: (args: {
    port: number;
    host?: string;
    cancelled: Promise<never>;
  }) => Promise<AsyncIterableIterator<Connection>>;
  servePortHttp: (args: {
    port: number;
    host?: string;
    respond?: HttpRespond;
    connect?: HttpConnect;
    cancelled: Promise<never>;
  }) => Promise<number>;
  makePrivatePathService: (
    endoBootstrap: FarRef<unknown>,
    sockPath: string,
    cancelled: Promise<never>,
    exitWithError: (error: Error) => void,
  ) => { started: Promise<void>; stopped: Promise<void> };
  makePrivateHttpService: (
    endoBootstrap: FarRef<unknown>,
    port: number,
    assignWebletPort: (portP: Promise<number>) => void,
    cancelled: Promise<never>,
    exitWithError: (error: Error) => void,
  ) => { started: Promise<void>; stopped: Promise<void> };
};

export type DaemonicPersistencePowers = {
  initializePersistence: () => Promise<void>;
  makeContentSha512Store: () => {
    store: (readable: AsyncIterable<Uint8Array>) => Promise<string>;
    fetch: (sha512: string) => EndoReadable;
  };
  readFormula: (prefix: string, formulaNumber: string) => Promise<Formula>;
  writeFormula: (
    formula: Formula,
    formulaType: string,
    formulaId512: string,
  ) => Promise<void>;
  webPageBundlerFormula?: Formula;
};

export interface DaemonWorkerFacet {}

export interface WorkerDaemonFacet {
  terminate(): void;
  evaluate(
    source: string,
    names: Array<string>,
    values: Array<unknown>,
    cancelled: Promise<never>,
  ): Promise<unknown>;
  importBundleAndEndow(bundle: ERef<EndoReadable>, powers: ERef<unknown>);
  importUnsafeAndEndow(path: string, powers: ERef<unknown>);
}

export type DaemonicControlPowers = {
  makeWorker: (
    id: string,
    daemonWorkerFacet: DaemonWorkerFacet,
    cancelled: Promise<never>,
  ) => Promise<{
    workerTerminated: Promise<void>;
    workerDaemonFacet: ERef<WorkerDaemonFacet>;
  }>;
};

export type DaemonicPowers = {
  crypto: CryptoPowers;
  petStore: PetStorePowers;
  persistence: DaemonicPersistencePowers;
  control: DaemonicControlPowers;
};<|MERGE_RESOLUTION|>--- conflicted
+++ resolved
@@ -163,11 +163,11 @@
 export interface PetStore {
   has(petName: string): boolean;
   list(): Array<string>;
-  follow(): Promise<FarRef<String<{ add: string } | { remove: string }>>>;
+  follow(): Promise<FarRef<Reader<{ add: string } | { remove: string }>>>;
   listEntries(): Array<[string, FormulaIdentifierRecord]>;
   followEntries(): Promise<
     FarRef<
-      String<
+      Reader<
         { add: string; value: FormulaIdentifierRecord } | { remove: string }
       >
     >
@@ -177,10 +177,6 @@
   rename(fromPetName: string, toPetName: string);
   lookup(petName: string): string | undefined;
   reverseLookup(formulaIdentifier: string): Array<string>;
-<<<<<<< HEAD
-  follow(): Promise<FarRef<Reader<{ add: string } | { remove: string }>>>;
-=======
->>>>>>> 2ce09385
 }
 
 export type RequestFn = (
