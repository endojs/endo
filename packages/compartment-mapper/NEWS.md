User-visible changes to `@endo/compartment-mapper`:

<<<<<<< HEAD
# Next release

- Fixes an issue where errors thrown from exit module hooks (`importHook`) would
  be thrown at parse-time instead of at runtime. Such errors will now be thrown
  at runtime, as expected. To those who expected the previous behavior: if you
  exist, please exercise caution when upgrading.
=======
# Next version

- Omits unused module descriptors from `compartment-map.json` in archived
  applications, potentially reducing file sizes.
>>>>>>> 08d39459

# v1.3.0 (2024-10-10)

- Adds support for dynamic requires in CommonJS modules. This requires specific
  configuration to be passed in (including new read powers), and is _not_
  enabled by default. See the signature of `loadFromMap()` in `import-lite.js`
  for details.

# v1.2.0 (2024-07-30)

- Fixes incompatible behavior with Node.js package conditional exports #2276.
  Previously, the last matching tag would override all prior matches, often
  causing a bundle to adopt the `default` instead of a more specific condition.
- Adds `parserForLanguage` and `languageForExtension` options to all modes of
  operation such that the compartment mapper can analyze and bundle languages
  apart from the built-in languages, which include `esm` and `cjs`.
  The `languageForExtension` option provides defaults for the entire
  application and the `"parsers"` property in individual `package.json`
  descriptors may extend or override using any of the configured or built-in
  language parser names.
- Exports `import-lite.js`, `archive-lite.js`, `import-archive-lite.js`,
  `import-parsers.js`, `archive-parsers.js`, `import-archive-parsers.js`, and
  `node-modules.js`, allowing these to be mixed and matched.
  The existing `import.js`, `archive.js`, and `import-archive.js` all entrain
  by import their corresponding default behaviors, where the new modules do
  not.
  For example, `import-parsers.js` does not entrain Babel.
  The new `import-lite.js` does not entrain `node-modules.js` and composes
  with potential alternative package discovery, storage, and locks.
- Adds JSON module support to `makeBundle`.
- Aliases and deprecates `tags` in favor of `conditions` to align with Node.js
  terminology.
- `mapNodeModules` now infers that it should include `devDependencies` from
  the entry package from the presence of `"development"` in `conditions`,
  if the `dev` option is abseent.

# 0.9.0 (2023-08-07)

- Introduces support for source map generation.
  Look for `computeSourceMapLocation` and `sourceMapHook` in
  [`README.md`](README.md).

# 0.8.5 (2023-07-17)

- Adds `importHook` option to all applicable options bags.
- Bundler now supports aliases, so is now able to bundle most applications that
  consist entirely of CJS and ESM sources.
- Fixes archive generation, such that it throws if the entry module does not exist.
- Fixes preservation of order for imported shims.

# 0.8.1 (2022-12-23)

- Increases ecosystem compatibility for reflective imports, the `browser` field
  specified ad hoc by Browserify, and a fix for differentiating module language
  from its extension.
- Adds CommonJS support to the unsafe bootstrapping bundle format.
- Introduces usage of `__reexportsMap__` from static module record
  to handle named reexports in the bundler.

# 0.8.0 (2022-11-14)

- Bundles now evaluate to their entrypoint module's namespace object.
- Removes support for `globalLexicals`.

# 0.7.7 (2022-06-28)

- Adds `require.resolve` support and provides its implementation from 
  `readPowers.requireResolve` if available.
  
# 0.7.6 (2022-06-10)

- Adds support by default for "text" and "bytes" as file types with eponymous
  parser behavior, interpreting text as exporting a UTF-8 string named default,
  and bytes as exporting a default ArrayBuffer.
  The `"parsers"` directive in `package.json` can map additional extensions to
  either of these types, in the scope of the declaring package.
- Compartment maps in archives now only retain compartment descriptors for
  compartments that are necessary for the modules retained by the entry module.
- Compartment maps in archives now only include a sequence number to
  disambiguate compartments for which there are multiple original Node.js
  packages in the solution with the same version and name.
  We still allow for the possibility that these duplicates exist and in fact
  may contain different sources, since they may be retained as dependencies
  beyond the purview of npm.
- A package.json file with the "type" field nested within a package's folder 
  structure a is now taken into account when determining if a .js file is an 
  ES module.
- Adds means to make `__dirname` and `__filename` work in CommonJS modules when
  loaded via importLocation or loadLocation. Pass `readPowers` with 
  `fileURLToPath` method present.

# 0.7.2 (2022-04-11)

- Fixes treatment of packages with a `"module"` property in their
  `package.json`: When the compartment mapper encounters such a package, every
  module in that package with `.js` extension including the referenced module
  will be treated an ESM, as if it had the `.mjs` extension.
- Ensures that the `"endo"`, `"import"`, and `"default"` tags (Node.js
  conditions) are respected in `package.json` `"exports"` conditions.

# 0.7.0 (2022-03-01)

- *BREAKING:* Archive integrity checks now occur when the archive is loaded
  instead of waiting for the archive to be instantiated or executed.
  This will cause corrupt archives to produce errors earlier.
- Adds a `makeAndHashArchive` function that returns both the generated bytes
  and the SHA-512 of an archive as its created.
  `makeArchive` just returns the bytes.

# 0.6.7 (2022-02-21)

- *BREAKING:* The `loadArchive` and `parseArchive` functions, when given a
  `computeSha512`, now check the integrity of every module in the archive, and
  forbid the presence of any unused files in the archive.
  So, these functions now require a `modules` option if the archive will expect
  any built-in modules. The `modules` option is an object with a key for every
  built-in module the archive expects.
  The load and parse functions ignore corresponding values (even if they are
  falsey!) but will accept the same type of object as the import function.
- The `parseArchive` function returns a promise for an archive.  If provided a
  `computeSha512`, regardless of whether provided `expectedSha512`, the archive
  will have a `sha512` property computed from the parsed archive, for
  the purpose of verifying integrity.

# 0.5.3 (2021-12-08)

- The `node-powers.js` module now exports `makeReadPowers` and
  `makeWritePowers` which replace the deprecated functions `makeNodeReadPowers`
  and `makeNodeWritePowers`.
  The rename is necessary to facilitate a change to the signature of these
  methods so that `url` may be accepted as another dependency, to facilitate
  Windows support.
  Both accept a bag of Node.js modules that must include `fs` and `url`.
  The read powers may optionally take the `crypto` module.

# 0.5.2 (2021-11-16)

- Adds source URL suffixes to archives, such that the archive hash remains
  orthogonal to the local directory but has sufficient information that editors
  like VS Code can match the suffix to a file in the IDE workspace.
- Adds hooks to archive production and consumption for reading and writing
  source locations, such that other tools yet to be written can use these hooks
  to provide fully qualified local debug source URLs.
  Archive creation functions now accept a
  `captureSourceLocation(compartmentName, moduleSpecifier, sourceLocation)`
  hook and archive parsing functions accept
  `computeSourceLocation(compartmentName, moduleSpecifier)`.

# 0.5.1 (2021-08-12)

- Adds support for reflexive import specifiers, so modules in package named
  `@example/example` may import `@example/example` from their own modules.
  This is necessary for parity with Node.js.

# 0.5.0 (2021-07-22)

- The calling convention between SES and StaticModuleRecords has changed and
  this impacts the code generated by the bundler. 
- Adds a support for consistent hashing (SHA-512) of applications:
  - `nodeReadPowers(fs, crypto)` produces the necessary capabilities for
    hashing, when passed the Node.js `crypto` module.
  - `writeArchive` and `makeArchive` accept a `computeSha512` capability and
    use it to populate the `compartment-map.json` included within the archive
    with the SHA-512 of every module in the archive.  This ensures that the
    hash of `compartment-map.json` in a pair of archives is consistent only if
    every file is consistent.
  - `importArchive`, `loadArchive`, and `parseArchive` all optionally accept a
    `computeSha512` capability, use it to verify the integrity of the archive
    and verify the `expectedSha512` of the contained `compartment-map.json`
    `importArchive` and `loadArchive` receive the hash function as a read
    power.  `parseArchive` receives the hash function as an option since it
    doesn't receive read powers.
  - `hashLocation` produces the hash of an application off the filesystem,
    suitable for validating that an archive with the same hash was generated
    from identical files.
- Also adds `mapLocation`, which produces the compartment map that _would_ be
  in the corresponding archive for a package.
- Ensures that IO errors on Node.js include a meaningful stack trace.

# 0.4.1 (2021-16-19)

- Fixes internal type references.

# 0.4.0 (2021-06-16)

- *BREAKING*: When constructing an archive, the creator must provide a record
  of exit modules. Unlike import functions, the values of the exit module
  record are ignored.
  Any omitted exit module will cause an exception during archive creation.
- Adds a `dev` option to archive and import workflows to include the
  `devDependencies` of the entry package (but not other packages).
- Fixes a missing file in the published assets for
  `@endo/compartment-mapper/node-powers.js`.

# 0.3.2 (2021-06-14)

- Follows Node.js packages through symbolic links, but requires an additional
  read power to do this. Some functions now accept `{ read, canonical }` powers
  in places only `read` was accepted previously, specifically
  `compartmentMapFromNodeModules`, `makeArchive`, `writeArchive`, and
  `loadLocation`.
- Adds an `"@endo/compartment-mapper/node-powers.js"` entry point utility
  module that exports `makeNodeReadPowers` and `makeNodeWritePowers` that adapt
  the Node.js `fs` module to the promise and URL oriented interfaces expected
  by compartment mapper functions.

# 0.3.0 (2021-06-01)

- Reenables CommonJS support with a fast lexer and without a dependency on
  Babel.
- The Compartment Mapper now produces archives containing SES-shim
  pre-compiled StaticModuleRecords for ESM instead of the source.
- The Compartment Mapper can now produce bundles of concatenated modules but
  without Compartments and only supporting ESM but not supporting live
  bindings.
- Adds entrypoint modules `import.js`, `archive.js`, and `import-archive.js`
  to capture narrower dependency subgraphs.
- *BREAKING*: Removes CommonJS and UMD downgrade compatibility.
  Supporting both Node.js ESM and the `node -r esm` shim requires the main
  entry point module to be ESM regardless of environment.
  UMD and CommonJS facets will likely return after all dependees have migrated
  away from depending upon the `esm` JavaScript module emulator.
- *BREAKING*: Archives created for the previous version will no longer work.
  The `importArchive` feature only supports pre-compiled ESM and CJS.
- *BREAKING*: This release parallels a breaking upgrade for SES to version
  0.13. This entails the removal of `StaticModuleRecord` from SES, and the
  removal of the `ses/lockdown` light layering (there is no heavy layer to
  distinguish as the weight has shifted to the `@endo/static-module-record`
  package).
- Archives are now deterministic.

# 0.2.4 (2021-03-30)

- Applications may now have asynchronous module transforms, per language.
  When applied to archive creation, the transformed sources appear in the
  archive.
- Every compartment's `globalThis` is frozen.

# 0.2.3 (2020-11-05)

- Embellishes all calls to methods named `import` to work around SES-shim
  `Compartment` censoring for dynamic import, using properties instead
  of parentheses, since the syntax transformation tools at hand do not
  currently simplify these.

# 0.2.2 (2020-11-05)

- Embellishes all calls to methods named `import` to work around SES-shim
  `Compartment` censoring for dynamic import.

# 0.2.1 (2020-11-04)

- Changes all private fields to internal weak maps to Compartment Mapper
  can be read by parsers that do not yet support private fields.

# 0.2.0 (2020-11-03)

- *BREAKING*: All `import` methods now take an options bag that may contain
  `globals` and `modules` options if present, instead of these as positional
  arguments.
- *BREAKING*: Support for CommonJS is temporarily withdrawn to relieve a
  dependency on Node.js built-ins entrained by Babel that in turn make
  Compartment Mapper unusable with a combination of `-r esm` and Rollup.
  CommonJS support should be restored with an alternate implementation in
  a future version.
- The `import` options bag now also accepts `globalLexicals`, `transforms`, and
  `__shimTransforms__`, passing these without alteration to each `Compartment`.
- The `import` options bag now also accepts a `Compartment` constructor, to use
  instead of the one assumed to be present globally.

#  0.1.0 (2020-09-21)

- This initial relase supports importing, archiving, and importing archives
  with the same authorities delegated to every compartment in an application.
  Future releases will support the attenuation of authority per-compartment,
  broaden support for Node.js module conventions, address the issue
  of shimming, and orchestrate SES lockdown.<|MERGE_RESOLUTION|>--- conflicted
+++ resolved
@@ -1,18 +1,13 @@
 User-visible changes to `@endo/compartment-mapper`:
 
-<<<<<<< HEAD
-# Next release
-
+# Next version
+
+- Omits unused module descriptors from `compartment-map.json` in archived
+  applications, potentially reducing file sizes.
 - Fixes an issue where errors thrown from exit module hooks (`importHook`) would
   be thrown at parse-time instead of at runtime. Such errors will now be thrown
   at runtime, as expected. To those who expected the previous behavior: if you
   exist, please exercise caution when upgrading.
-=======
-# Next version
-
-- Omits unused module descriptors from `compartment-map.json` in archived
-  applications, potentially reducing file sizes.
->>>>>>> 08d39459
 
 # v1.3.0 (2024-10-10)
 
